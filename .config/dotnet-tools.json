{
  "version": 1,
  "isRoot": true,
  "tools": {
    "powershell": {
      "version": "7.5.3",
      "commands": [
        "pwsh"
      ],
      "rollForward": false
    },
    "dotnet-coverage": {
      "version": "18.1.0",
      "commands": [
        "dotnet-coverage"
      ],
      "rollForward": false
    },
    "nbgv": {
      "version": "3.8.118",
      "commands": [
        "nbgv"
      ],
      "rollForward": false
    },
    "docfx": {
      "version": "2.78.3",
      "commands": [
        "docfx"
      ],
      "rollForward": false
    },
<<<<<<< HEAD
    "sizoscope": {
      "version": "1.1.3",
      "commands": [
        "sizoscope"
=======
    "nerdbank.dotnetrepotools": {
      "version": "1.0.92",
      "commands": [
        "repo"
>>>>>>> 705966a7
      ],
      "rollForward": false
    }
  }
}<|MERGE_RESOLUTION|>--- conflicted
+++ resolved
@@ -30,17 +30,17 @@
       ],
       "rollForward": false
     },
-<<<<<<< HEAD
+    "nerdbank.dotnetrepotools": {
+      "version": "1.0.92",
+      "commands": [
+        "repo"
+      ],
+      "rollForward": false
+    },
     "sizoscope": {
       "version": "1.1.3",
       "commands": [
         "sizoscope"
-=======
-    "nerdbank.dotnetrepotools": {
-      "version": "1.0.92",
-      "commands": [
-        "repo"
->>>>>>> 705966a7
       ],
       "rollForward": false
     }
