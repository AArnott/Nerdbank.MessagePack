{
  "version": 1,
  "isRoot": true,
  "tools": {
    "powershell": {
      "version": "7.4.6",
      "commands": [
        "pwsh"
      ],
      "rollForward": false
    },
    "dotnet-coverage": {
      "version": "17.12.6",
      "commands": [
        "dotnet-coverage"
      ],
      "rollForward": false
    },
    "nbgv": {
      "version": "3.6.146",
      "commands": [
        "nbgv"
      ],
      "rollForward": false
    },
    "docfx": {
<<<<<<< HEAD
      "version": "2.78.0",
=======
      "version": "2.78.1",
>>>>>>> 110da233
      "commands": [
        "docfx"
      ],
      "rollForward": false
    }
  }
}<|MERGE_RESOLUTION|>--- conflicted
+++ resolved
@@ -24,11 +24,7 @@
       "rollForward": false
     },
     "docfx": {
-<<<<<<< HEAD
-      "version": "2.78.0",
-=======
       "version": "2.78.1",
->>>>>>> 110da233
       "commands": [
         "docfx"
       ],
