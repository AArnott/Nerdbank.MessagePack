--- conflicted
+++ resolved
@@ -1,4 +1,4 @@
-// Copyright (c) Andrew Arnott. All rights reserved.
+﻿// Copyright (c) Andrew Arnott. All rights reserved.
 // Licensed under the MIT license. See LICENSE file in the project root for full license information.
 
 using System.Text.Json.Nodes;
@@ -23,13 +23,8 @@
 	internal class DelayedConverter<T>(DelayedValue<MessagePackConverter<T>> self) : MessagePackConverter<T>
 	{
 		/// <inheritdoc/>
-<<<<<<< HEAD
-		public override void Read(ref MessagePackReader reader, ref T? value, SerializationContext context)
-			=> self.Result.Read(ref reader, ref value, context);
-=======
 		public override void Read(ref MessagePackReader reader, SerializationContext context, ref T? value)
 			=> self.Result.Read(ref reader, context, ref value);
->>>>>>> 885aae6f
 
 		/// <inheritdoc/>
 		public override void Write(ref MessagePackWriter writer, in T? value, SerializationContext context)
