--- conflicted
+++ resolved
@@ -1,4 +1,4 @@
-// Copyright (c) Andrew Arnott. All rights reserved.
+﻿// Copyright (c) Andrew Arnott. All rights reserved.
 // Licensed under the MIT license. See LICENSE file in the project root for full license information.
 
 using System.Diagnostics.CodeAnalysis;
@@ -20,17 +20,10 @@
 	public override bool PreferAsyncSerialization => surrogateConverter.PreferAsyncSerialization;
 
 	/// <inheritdoc/>
-<<<<<<< HEAD
-	public override void Read(ref MessagePackReader reader, ref T? value, SerializationContext context)
-	{
-		TSurrogate? surrogateValue = default;
-		surrogateConverter.Read(ref reader, ref surrogateValue, context);
-=======
 	public override void Read(ref MessagePackReader reader, SerializationContext context, ref T? value)
 	{
 		TSurrogate? surrogateValue = default;
 		surrogateConverter.Read(ref reader, context, ref surrogateValue);
->>>>>>> 885aae6f
 		value = shape.Marshaller.FromSurrogate(surrogateValue);
 	}
 
