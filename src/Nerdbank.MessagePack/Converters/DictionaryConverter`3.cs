--- conflicted
+++ resolved
@@ -27,11 +27,7 @@
 	protected bool ElementPrefersAsyncSerialization => keyConverter.PreferAsyncSerialization || valueConverter.PreferAsyncSerialization;
 
 	/// <inheritdoc/>
-<<<<<<< HEAD
-	public override void Read(ref MessagePackReader reader, ref TDictionary? value, SerializationContext context)
-=======
 	public override void Read(ref MessagePackReader reader, SerializationContext context, ref TDictionary? value)
->>>>>>> 885aae6f
 	{
 		if (reader.TryReadNil())
 		{
@@ -92,13 +88,8 @@
 	{
 		key = default;
 		value = default;
-<<<<<<< HEAD
-		keyConverter.Read(ref reader, ref key, context);
-		valueConverter.Read(ref reader, ref value, context);
-=======
 		keyConverter.Read(ref reader, context, ref key);
 		valueConverter.Read(ref reader, context, ref value);
->>>>>>> 885aae6f
 	}
 
 	/// <summary>
@@ -138,11 +129,7 @@
 
 	/// <inheritdoc/>
 #pragma warning disable NBMsgPack031 // Exactly one structure - analyzer cannot see through this.method calls.
-<<<<<<< HEAD
-	public override void Read(ref MessagePackReader reader, ref TDictionary? value, SerializationContext context)
-=======
 	public override void Read(ref MessagePackReader reader, SerializationContext context, ref TDictionary? value)
->>>>>>> 885aae6f
 	{
 		if (reader.TryReadNil())
 		{
@@ -153,10 +140,6 @@
 		TDictionary result = ctor();
 		this.DeserializeInto(ref reader, ref result, context);
 		value = result;
-<<<<<<< HEAD
-		return;
-=======
->>>>>>> 885aae6f
 	}
 #pragma warning restore NBMsgPack03
 
@@ -247,11 +230,7 @@
 	where TKey : notnull
 {
 	/// <inheritdoc/>
-<<<<<<< HEAD
-	public override void Read(ref MessagePackReader reader, ref TDictionary? value, SerializationContext context)
-=======
 	public override void Read(ref MessagePackReader reader, SerializationContext context, ref TDictionary? value)
->>>>>>> 885aae6f
 	{
 		if (reader.TryReadNil())
 		{
@@ -266,20 +245,11 @@
 		{
 			for (int i = 0; i < count; i++)
 			{
-<<<<<<< HEAD
-				this.ReadEntry(ref reader, context, out TKey key, out TValue val);
-				entries[i] = new(key, val);
-			}
-
-			value = ctor(entries.AsSpan(0, count));
-			return;
-=======
 				this.ReadEntry(ref reader, context, out TKey key, out TValue element);
 				entries[i] = new(key, element);
 			}
 
 			value = ctor(entries.AsSpan(0, count));
->>>>>>> 885aae6f
 		}
 		finally
 		{
@@ -304,11 +274,7 @@
 	where TKey : notnull
 {
 	/// <inheritdoc/>
-<<<<<<< HEAD
-	public override void Read(ref MessagePackReader reader, ref TDictionary? value, SerializationContext context)
-=======
 	public override void Read(ref MessagePackReader reader, SerializationContext context, ref TDictionary? value)
->>>>>>> 885aae6f
 	{
 		if (reader.TryReadNil())
 		{
@@ -323,20 +289,11 @@
 		{
 			for (int i = 0; i < count; i++)
 			{
-<<<<<<< HEAD
-				this.ReadEntry(ref reader, context, out TKey key, out TValue val);
-				entries[i] = new(key, val);
-			}
-
-			value = ctor(entries.Take(count));
-			return;
-=======
 				this.ReadEntry(ref reader, context, out TKey key, out TValue element);
 				entries[i] = new(key, element);
 			}
 
 			value = ctor(entries.Take(count));
->>>>>>> 885aae6f
 		}
 		finally
 		{
