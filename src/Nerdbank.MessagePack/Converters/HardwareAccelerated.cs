--- conflicted
+++ resolved
@@ -733,11 +733,7 @@
 	{
 		private readonly SpanConstructorKind spanConstructorKind = spanConstructorKind;
 
-<<<<<<< HEAD
-		public override void Read(ref MessagePackReader reader, TEnumerable? value, SerializationContext context)
-=======
 		public override void Read(ref MessagePackReader reader, SerializationContext context, ref TEnumerable? value)
->>>>>>> 885aae6f
 		{
 			if (reader.TryReadNil())
 			{
