// Copyright (c) Andrew Arnott. All rights reserved.
// Licensed under the MIT license. See LICENSE file in the project root for full license information.

// This file was originally derived from https://github.com/MessagePack-CSharp/MessagePack-CSharp/
using System.Diagnostics;
using System.Diagnostics.CodeAnalysis;
using System.Runtime.CompilerServices;

namespace Nerdbank.MessagePack;

/// <summary>
/// A primitive types reader for the MessagePack format.
/// </summary>
/// <remarks>
/// <see href="https://github.com/msgpack/msgpack/blob/master/spec.md">The MessagePack spec.</see>.
/// </remarks>
/// <exception cref="MessagePackSerializationException">Thrown when reading methods fail due to invalid data.</exception>
/// <exception cref="EndOfStreamException">Thrown by reading methods when there are not enough bytes to read the required value.</exception>
public ref partial struct MessagePackReader
{
	/// <summary>
	/// The reader over the sequence.
	/// </summary>
	private SequenceReader<byte> reader;

	/// <inheritdoc cref="MessagePackReader(in ReadOnlySequence{byte})"/>
	public MessagePackReader(ReadOnlyMemory<byte> msgpack)
		: this(new ReadOnlySequence<byte>(msgpack))
	{
	}

	/// <summary>
	/// Initializes a new instance of the <see cref="MessagePackReader"/> struct.
	/// </summary>
	/// <param name="msgpack">The sequence to read from.</param>
	public MessagePackReader(scoped in ReadOnlySequence<byte> msgpack)
		: this()
	{
<<<<<<< HEAD
		this.reader = new SequenceReader<byte>(msgpack);
		this.Depth = 0;
=======
		this.reader = new SequenceReader<byte>(readOnlySequence);
>>>>>>> bc2c6d42
	}

	/// <summary>
	/// Gets or sets the cancellation token for this deserialization operation.
	/// </summary>
	public CancellationToken CancellationToken { get; set; }

	/// <summary>
	/// Gets the <see cref="ReadOnlySequence{T}"/> originally supplied to the constructor.
	/// </summary>
	public ReadOnlySequence<byte> Sequence => this.reader.Sequence;

	/// <summary>
	/// Gets the current position of the reader within <see cref="Sequence"/>.
	/// </summary>
	public SequencePosition Position => this.reader.Position;

	/// <summary>
	/// Gets the number of bytes consumed by the reader.
	/// </summary>
	public long Consumed => this.reader.Consumed;

	/// <summary>
	/// Gets a value indicating whether the reader is at the end of the sequence.
	/// </summary>
	public bool End => this.reader.End;

	/// <summary>
	/// Gets a value indicating whether the reader position is pointing at a nil value.
	/// </summary>
	/// <exception cref="EndOfStreamException">Thrown if the end of the sequence provided to the constructor is reached before the expected end of the data.</exception>
	public bool IsNil => this.NextCode == MessagePackCode.Nil;

	/// <summary>
	/// Gets the next message pack type to be read.
	/// </summary>
	public MessagePackType NextMessagePackType => MessagePackCode.ToMessagePackType(this.NextCode);

	/// <summary>
	/// Gets the type of the next MessagePack block.
	/// </summary>
	/// <exception cref="EndOfStreamException">Thrown if the end of the sequence provided to the constructor is reached before the expected end of the data.</exception>
	/// <remarks>
	/// See <see cref="MessagePackCode"/> for valid message pack codes and ranges.
	/// </remarks>
	public byte NextCode
	{
		get
		{
			ThrowInsufficientBufferUnless(this.reader.TryPeek(out byte code));
			return code;
		}
	}

	/// <summary>
	/// Initializes a new instance of the <see cref="MessagePackReader"/> struct,
	/// with the same settings as this one, but with its own buffer to read from.
	/// </summary>
	/// <param name="readOnlySequence">The sequence to read from.</param>
	/// <returns>The new reader.</returns>
	public MessagePackReader Clone(scoped in ReadOnlySequence<byte> readOnlySequence) => new MessagePackReader(readOnlySequence)
	{
		CancellationToken = this.CancellationToken,
	};

	/// <summary>
	/// Creates a new <see cref="MessagePackReader"/> at this reader's current position.
	/// The two readers may then be used independently without impacting each other.
	/// </summary>
	/// <returns>A new <see cref="MessagePackReader"/>.</returns>
	/// <devremarks>
	/// Since this is a struct, copying it completely is as simple as returning itself
	/// from a property that isn't a "ref return" property.
	/// </devremarks>
	public MessagePackReader CreatePeekReader() => this;

	/// <summary>
	/// Advances the reader to the next MessagePack structure to be read.
	/// </summary>
	/// <param name="context">Serialization context. Used for the stack guard.</param>
	/// <remarks>
	/// The entire structure is skipped, including content of maps or arrays, or any other type with payloads.
	/// To get the raw MessagePack sequence that was skipped, use <see cref="ReadRaw(SerializationContext)"/> instead.
	/// </remarks>
	public void Skip(SerializationContext context) => ThrowInsufficientBufferUnless(this.TrySkip(context));

	/// <summary>
	/// Reads a <see cref="MessagePackCode.Nil"/> value.
	/// </summary>
	public void ReadNil()
	{
		ThrowInsufficientBufferUnless(this.reader.TryRead(out byte code));

		if (code != MessagePackCode.Nil)
		{
			throw ThrowInvalidCode(code);
		}
	}

	/// <summary>
	/// Reads nil if it is the next token.
	/// </summary>
	/// <returns><see langword="true"/> if the next token was nil; <see langword="false"/> otherwise.</returns>
	/// <exception cref="EndOfStreamException">Thrown if the end of the sequence provided to the constructor is reached before the expected end of the data.</exception>
	[MethodImpl(MethodImplOptions.AggressiveInlining)]
	public bool TryReadNil()
	{
		if (this.NextCode == MessagePackCode.Nil)
		{
			this.reader.Advance(1);
			return true;
		}

		return false;
	}

	/// <summary>
	/// Reads a sequence of bytes without any decoding.
	/// </summary>
	/// <param name="length">The number of bytes to read.</param>
	/// <returns>The sequence of bytes read.</returns>
	public ReadOnlySequence<byte> ReadRaw(long length)
	{
		try
		{
			ReadOnlySequence<byte> result = this.reader.Sequence.Slice(this.reader.Position, length);
			this.reader.Advance(length);
			return result;
		}
		catch (ArgumentOutOfRangeException ex)
		{
			throw ThrowNotEnoughBytesException(ex);
		}
	}

	/// <summary>
	/// Reads the next MessagePack structure.
	/// </summary>
	/// <param name="context">The serialization context. Used for the stack guard.</param>
	/// <returns>The raw MessagePack sequence.</returns>
	/// <remarks>
	/// The entire structure is read, including content of maps or arrays, or any other type with payloads.
	/// </remarks>
	public ReadOnlySequence<byte> ReadRaw(SerializationContext context)
	{
		SequencePosition initialPosition = this.Position;
		this.Skip(context);
		return this.Sequence.Slice(initialPosition, this.Position);
	}

	/// <summary>
	/// Read an array header from
	/// <see cref="MessagePackCode.Array16"/>,
	/// <see cref="MessagePackCode.Array32"/>, or
	/// some built-in code between <see cref="MessagePackCode.MinFixArray"/> and <see cref="MessagePackCode.MaxFixArray"/>.
	/// </summary>
	/// <returns>The number of elements in the array.</returns>
	/// <exception cref="EndOfStreamException">
	/// Thrown if the header cannot be read in the bytes left in the <see cref="Sequence"/>
	/// or if it is clear that there are insufficient bytes remaining after the header to include all the elements the header claims to be there.
	/// </exception>
	/// <exception cref="MessagePackSerializationException">Thrown if a code other than an array header is encountered.</exception>
	public int ReadArrayHeader()
	{
		ThrowInsufficientBufferUnless(this.TryReadArrayHeader(out int count));

		// Protect against corrupted or mischievous data that may lead to allocating way too much memory.
		// We allow for each primitive to be the minimal 1 byte in size.
		// Formatters that know each element is larger can optionally add a stronger check.
		ThrowInsufficientBufferUnless(this.reader.Remaining >= count);

		return count;
	}

	/// <summary>
	/// Reads an array header from
	/// <see cref="MessagePackCode.Array16"/>,
	/// <see cref="MessagePackCode.Array32"/>, or
	/// some built-in code between <see cref="MessagePackCode.MinFixArray"/> and <see cref="MessagePackCode.MaxFixArray"/>
	/// if there is sufficient buffer to read it.
	/// </summary>
	/// <param name="count">Receives the number of elements in the array if the entire array header could be read.</param>
	/// <returns><see langword="true"/> if there was sufficient buffer and an array header was found; <see langword="false"/> if the buffer incompletely describes an array header.</returns>
	/// <exception cref="MessagePackSerializationException">Thrown if a code other than an array header is encountered.</exception>
	[MethodImpl(MethodImplOptions.AggressiveInlining)]
	public bool TryReadArrayHeader(out int count)
	{
		MessagePackPrimitives.DecodeResult readResult = MessagePackPrimitives.TryReadArrayHeader(this.reader.UnreadSpan, out uint uintCount, out int tokenSize);
		count = checked((int)uintCount);
		if (readResult == MessagePackPrimitives.DecodeResult.Success)
		{
			this.reader.Advance(tokenSize);
			return true;
		}

		return SlowPath(ref this, readResult, ref count, ref tokenSize);

		static bool SlowPath(ref MessagePackReader self, MessagePackPrimitives.DecodeResult readResult, ref int count, ref int tokenSize)
		{
			switch (readResult)
			{
				case MessagePackPrimitives.DecodeResult.Success:
					self.reader.Advance(tokenSize);
					return true;
				case MessagePackPrimitives.DecodeResult.TokenMismatch:
					throw ThrowInvalidCode(self.reader.UnreadSpan[0]);
				case MessagePackPrimitives.DecodeResult.EmptyBuffer:
				case MessagePackPrimitives.DecodeResult.InsufficientBuffer:
					Span<byte> buffer = stackalloc byte[tokenSize];
					if (self.reader.TryCopyTo(buffer))
					{
						readResult = MessagePackPrimitives.TryReadArrayHeader(buffer, out uint uintCount, out tokenSize);
						count = checked((int)uintCount);
						return SlowPath(ref self, readResult, ref count, ref tokenSize);
					}
					else
					{
						count = 0;
						return false;
					}

				default:
					throw ThrowUnreachable();
			}
		}
	}

	/// <summary>
	/// Read a map header from
	/// <see cref="MessagePackCode.Map16"/>,
	/// <see cref="MessagePackCode.Map32"/>, or
	/// some built-in code between <see cref="MessagePackCode.MinFixMap"/> and <see cref="MessagePackCode.MaxFixMap"/>.
	/// </summary>
	/// <returns>The number of key=value pairs in the map.</returns>
	/// <exception cref="EndOfStreamException">
	/// Thrown if the header cannot be read in the bytes left in the <see cref="Sequence"/>
	/// or if it is clear that there are insufficient bytes remaining after the header to include all the elements the header claims to be there.
	/// </exception>
	/// <exception cref="MessagePackSerializationException">Thrown if a code other than an map header is encountered.</exception>
	public int ReadMapHeader()
	{
		ThrowInsufficientBufferUnless(this.TryReadMapHeader(out int count));

		// Protect against corrupted or mischievous data that may lead to allocating way too much memory.
		// We allow for each primitive to be the minimal 1 byte in size, and we have a key=value map, so that's 2 bytes.
		// Formatters that know each element is larger can optionally add a stronger check.
		ThrowInsufficientBufferUnless(this.reader.Remaining >= count * 2);

		return count;
	}

	/// <summary>
	/// Reads a map header from
	/// <see cref="MessagePackCode.Map16"/>,
	/// <see cref="MessagePackCode.Map32"/>, or
	/// some built-in code between <see cref="MessagePackCode.MinFixMap"/> and <see cref="MessagePackCode.MaxFixMap"/>
	/// if there is sufficient buffer to read it.
	/// </summary>
	/// <param name="count">Receives the number of key=value pairs in the map if the entire map header can be read.</param>
	/// <returns><see langword="true"/> if there was sufficient buffer and a map header was found; <see langword="false"/> if the buffer incompletely describes an map header.</returns>
	/// <exception cref="MessagePackSerializationException">Thrown if a code other than an map header is encountered.</exception>
	public bool TryReadMapHeader(out int count)
	{
		MessagePackPrimitives.DecodeResult readResult = MessagePackPrimitives.TryReadMapHeader(this.reader.UnreadSpan, out uint uintCount, out int tokenSize);
		count = checked((int)uintCount);
		if (readResult == MessagePackPrimitives.DecodeResult.Success)
		{
			this.reader.Advance(tokenSize);
			return true;
		}

		return SlowPath(ref this, readResult, ref count, ref tokenSize);

		static bool SlowPath(ref MessagePackReader self, MessagePackPrimitives.DecodeResult readResult, ref int count, ref int tokenSize)
		{
			switch (readResult)
			{
				case MessagePackPrimitives.DecodeResult.Success:
					self.reader.Advance(tokenSize);
					return true;
				case MessagePackPrimitives.DecodeResult.TokenMismatch:
					throw ThrowInvalidCode(self.reader.UnreadSpan[0]);
				case MessagePackPrimitives.DecodeResult.EmptyBuffer:
				case MessagePackPrimitives.DecodeResult.InsufficientBuffer:
					Span<byte> buffer = stackalloc byte[tokenSize];
					if (self.reader.TryCopyTo(buffer))
					{
						readResult = MessagePackPrimitives.TryReadMapHeader(buffer, out uint uintCount, out tokenSize);
						count = checked((int)uintCount);
						return SlowPath(ref self, readResult, ref count, ref tokenSize);
					}
					else
					{
						count = 0;
						return false;
					}

				default:
					throw ThrowUnreachable();
			}
		}
	}

	/// <summary>
	/// Reads a boolean value from either a <see cref="MessagePackCode.False"/> or <see cref="MessagePackCode.True"/>.
	/// </summary>
	/// <returns>The value.</returns>
	public bool ReadBoolean()
	{
		ThrowInsufficientBufferUnless(this.reader.TryRead(out byte code));
		switch (code)
		{
			case MessagePackCode.True:
				return true;
			case MessagePackCode.False:
				return false;
			default:
				throw ThrowInvalidCode(code);
		}
	}

	/// <summary>
	/// Reads a <see cref="char"/> from any of:
	/// <see cref="MessagePackCode.UInt8"/>,
	/// <see cref="MessagePackCode.UInt16"/>,
	/// or anything between <see cref="MessagePackCode.MinFixInt"/> and <see cref="MessagePackCode.MaxFixInt"/>.
	/// </summary>
	/// <returns>A character.</returns>
	public char ReadChar() => (char)this.ReadUInt16();

	/// <summary>
	/// Reads an <see cref="float"/> value from any value encoded with:
	/// <see cref="MessagePackCode.Float32"/>,
	/// <see cref="MessagePackCode.Int8"/>,
	/// <see cref="MessagePackCode.Int16"/>,
	/// <see cref="MessagePackCode.Int32"/>,
	/// <see cref="MessagePackCode.Int64"/>,
	/// <see cref="MessagePackCode.UInt8"/>,
	/// <see cref="MessagePackCode.UInt16"/>,
	/// <see cref="MessagePackCode.UInt32"/>,
	/// <see cref="MessagePackCode.UInt64"/>,
	/// or some value between <see cref="MessagePackCode.MinNegativeFixInt"/> and <see cref="MessagePackCode.MaxNegativeFixInt"/>,
	/// or some value between <see cref="MessagePackCode.MinFixInt"/> and <see cref="MessagePackCode.MaxFixInt"/>.
	/// </summary>
	/// <returns>The value.</returns>
	public unsafe float ReadSingle()
	{
		MessagePackPrimitives.DecodeResult readResult = MessagePackPrimitives.TryRead(this.reader.UnreadSpan, out float value, out int tokenSize);
		if (readResult == MessagePackPrimitives.DecodeResult.Success)
		{
			this.reader.Advance(tokenSize);
			return value;
		}

		return SlowPath(ref this, readResult, value, ref tokenSize);

		static float SlowPath(ref MessagePackReader self, MessagePackPrimitives.DecodeResult readResult, float value, ref int tokenSize)
		{
			switch (readResult)
			{
				case MessagePackPrimitives.DecodeResult.Success:
					self.reader.Advance(tokenSize);
					return value;
				case MessagePackPrimitives.DecodeResult.TokenMismatch:
					throw ThrowInvalidCode(self.reader.UnreadSpan[0]);
				case MessagePackPrimitives.DecodeResult.EmptyBuffer:
				case MessagePackPrimitives.DecodeResult.InsufficientBuffer:
					Span<byte> buffer = stackalloc byte[tokenSize];
					if (self.reader.TryCopyTo(buffer))
					{
						readResult = MessagePackPrimitives.TryRead(buffer, out value, out tokenSize);
						return SlowPath(ref self, readResult, value, ref tokenSize);
					}
					else
					{
						throw ThrowNotEnoughBytesException();
					}

				default:
					throw ThrowUnreachable();
			}
		}
	}

	/// <summary>
	/// Reads an <see cref="double"/> value from any value encoded with:
	/// <see cref="MessagePackCode.Float64"/>,
	/// <see cref="MessagePackCode.Float32"/>,
	/// <see cref="MessagePackCode.Int8"/>,
	/// <see cref="MessagePackCode.Int16"/>,
	/// <see cref="MessagePackCode.Int32"/>,
	/// <see cref="MessagePackCode.Int64"/>,
	/// <see cref="MessagePackCode.UInt8"/>,
	/// <see cref="MessagePackCode.UInt16"/>,
	/// <see cref="MessagePackCode.UInt32"/>,
	/// <see cref="MessagePackCode.UInt64"/>,
	/// or some value between <see cref="MessagePackCode.MinNegativeFixInt"/> and <see cref="MessagePackCode.MaxNegativeFixInt"/>,
	/// or some value between <see cref="MessagePackCode.MinFixInt"/> and <see cref="MessagePackCode.MaxFixInt"/>.
	/// </summary>
	/// <returns>The value.</returns>
	public unsafe double ReadDouble()
	{
		MessagePackPrimitives.DecodeResult readResult = MessagePackPrimitives.TryRead(this.reader.UnreadSpan, out double value, out int tokenSize);
		if (readResult == MessagePackPrimitives.DecodeResult.Success)
		{
			this.reader.Advance(tokenSize);
			return value;
		}

		return SlowPath(ref this, readResult, value, ref tokenSize);

		static double SlowPath(ref MessagePackReader self, MessagePackPrimitives.DecodeResult readResult, double value, ref int tokenSize)
		{
			switch (readResult)
			{
				case MessagePackPrimitives.DecodeResult.Success:
					self.reader.Advance(tokenSize);
					return value;
				case MessagePackPrimitives.DecodeResult.TokenMismatch:
					throw ThrowInvalidCode(self.reader.UnreadSpan[0]);
				case MessagePackPrimitives.DecodeResult.EmptyBuffer:
				case MessagePackPrimitives.DecodeResult.InsufficientBuffer:
					Span<byte> buffer = stackalloc byte[tokenSize];
					if (self.reader.TryCopyTo(buffer))
					{
						readResult = MessagePackPrimitives.TryRead(buffer, out value, out tokenSize);
						return SlowPath(ref self, readResult, value, ref tokenSize);
					}
					else
					{
						throw ThrowNotEnoughBytesException();
					}

				default:
					throw ThrowUnreachable();
			}
		}
	}

	/// <summary>
	/// Reads a <see cref="DateTime"/> from a value encoded with
	/// <see cref="MessagePackCode.FixExt4"/>,
	/// <see cref="MessagePackCode.FixExt8"/>, or
	/// <see cref="MessagePackCode.Ext8"/>.
	/// Expects extension type code <see cref="ReservedMessagePackExtensionTypeCode.DateTime"/>.
	/// </summary>
	/// <returns>The value.</returns>
	public DateTime ReadDateTime()
	{
		MessagePackPrimitives.DecodeResult readResult = MessagePackPrimitives.TryRead(this.reader.UnreadSpan, out DateTime value, out int tokenSize);
		if (readResult == MessagePackPrimitives.DecodeResult.Success)
		{
			this.reader.Advance(tokenSize);
			return value;
		}

		return SlowPath(ref this, readResult, value, ref tokenSize);

		static DateTime SlowPath(ref MessagePackReader self, MessagePackPrimitives.DecodeResult readResult, DateTime value, ref int tokenSize)
		{
			switch (readResult)
			{
				case MessagePackPrimitives.DecodeResult.Success:
					self.reader.Advance(tokenSize);
					return value;
				case MessagePackPrimitives.DecodeResult.TokenMismatch:
					throw ThrowInvalidCode(self.reader.UnreadSpan[0]);
				case MessagePackPrimitives.DecodeResult.EmptyBuffer:
				case MessagePackPrimitives.DecodeResult.InsufficientBuffer:
					Span<byte> buffer = stackalloc byte[tokenSize];
					if (self.reader.TryCopyTo(buffer))
					{
						readResult = MessagePackPrimitives.TryRead(buffer, out value, out tokenSize);
						return SlowPath(ref self, readResult, value, ref tokenSize);
					}
					else
					{
						throw ThrowNotEnoughBytesException();
					}

				default:
					throw ThrowUnreachable();
			}
		}
	}

	/// <summary>
	/// Reads a <see cref="DateTime"/> from a value encoded with
	/// <see cref="MessagePackCode.FixExt4"/>,
	/// <see cref="MessagePackCode.FixExt8"/>,
	/// <see cref="MessagePackCode.Ext8"/>.
	/// Expects extension type code <see cref="ReservedMessagePackExtensionTypeCode.DateTime"/>.
	/// </summary>
	/// <param name="header">The extension header that was already read.</param>
	/// <returns>The value.</returns>
	public DateTime ReadDateTime(ExtensionHeader header)
	{
		MessagePackPrimitives.DecodeResult readResult = MessagePackPrimitives.TryRead(this.reader.UnreadSpan, header, out DateTime value, out int tokenSize);
		if (readResult == MessagePackPrimitives.DecodeResult.Success)
		{
			this.reader.Advance(tokenSize);
			return value;
		}

		return SlowPath(ref this, header, readResult, value, ref tokenSize);

		static DateTime SlowPath(ref MessagePackReader self, ExtensionHeader header, MessagePackPrimitives.DecodeResult readResult, DateTime value, ref int tokenSize)
		{
			switch (readResult)
			{
				case MessagePackPrimitives.DecodeResult.Success:
					self.reader.Advance(tokenSize);
					return value;
				case MessagePackPrimitives.DecodeResult.TokenMismatch:
					throw ThrowInvalidCode(self.reader.UnreadSpan[0]);
				case MessagePackPrimitives.DecodeResult.EmptyBuffer:
				case MessagePackPrimitives.DecodeResult.InsufficientBuffer:
					Span<byte> buffer = stackalloc byte[tokenSize];
					if (self.reader.TryCopyTo(buffer))
					{
						readResult = MessagePackPrimitives.TryRead(buffer, header, out value, out tokenSize);
						return SlowPath(ref self, header, readResult, value, ref tokenSize);
					}
					else
					{
						throw ThrowNotEnoughBytesException();
					}

				default:
					throw ThrowUnreachable();
			}
		}
	}

	/// <summary>
	/// Reads a span of bytes, whose length is determined by a header of one of these types:
	/// <see cref="MessagePackCode.Bin8"/>,
	/// <see cref="MessagePackCode.Bin16"/>,
	/// <see cref="MessagePackCode.Bin32"/>,
	/// or to support OldSpec compatibility:
	/// <see cref="MessagePackCode.Str16"/>,
	/// <see cref="MessagePackCode.Str32"/>,
	/// or something between <see cref="MessagePackCode.MinFixStr"/> and <see cref="MessagePackCode.MaxFixStr"/>.
	/// </summary>
	/// <returns>
	/// A sequence of bytes, or <see langword="null"/> if the read token is <see cref="MessagePackCode.Nil"/>.
	/// The data is a slice from the original sequence passed to this reader's constructor.
	/// </returns>
	public ReadOnlySequence<byte>? ReadBytes()
	{
		if (this.TryReadNil())
		{
			return null;
		}

		uint length = this.GetBytesLength();
		ThrowInsufficientBufferUnless(this.reader.Remaining >= length);
		ReadOnlySequence<byte> result = this.reader.Sequence.Slice(this.reader.Position, length);
		this.reader.Advance(length);
		return result;
	}

	/// <summary>
	/// Reads a string of bytes, whose length is determined by a header of one of these types:
	/// <see cref="MessagePackCode.Str8"/>,
	/// <see cref="MessagePackCode.Str16"/>,
	/// <see cref="MessagePackCode.Str32"/>,
	/// or a code between <see cref="MessagePackCode.MinFixStr"/> and <see cref="MessagePackCode.MaxFixStr"/>.
	/// </summary>
	/// <returns>
	/// The sequence of bytes, or <see langword="null"/> if the read token is <see cref="MessagePackCode.Nil"/>.
	/// The data is a slice from the original sequence passed to this reader's constructor.
	/// </returns>
	public ReadOnlySequence<byte>? ReadStringSequence()
	{
		if (this.TryReadNil())
		{
			return null;
		}

		uint length = this.GetStringLengthInBytes();
		ThrowInsufficientBufferUnless(this.reader.Remaining >= length);
		ReadOnlySequence<byte> result = this.reader.Sequence.Slice(this.reader.Position, length);
		this.reader.Advance(length);
		return result;
	}

	/// <summary>
	/// Reads a string of bytes, whose length is determined by a header of one of these types:
	/// <see cref="MessagePackCode.Str8"/>,
	/// <see cref="MessagePackCode.Str16"/>,
	/// <see cref="MessagePackCode.Str32"/>,
	/// or a code between <see cref="MessagePackCode.MinFixStr"/> and <see cref="MessagePackCode.MaxFixStr"/>.
	/// </summary>
	/// <param name="span">Receives the span to the string.</param>
	/// <returns>
	/// <see langword="true"/> if the string is contiguous in memory such that it could be set as a single span.
	/// <see langword="false"/> if the read token is <see cref="MessagePackCode.Nil"/> or the string is not in a contiguous span.
	/// </returns>
	/// <remarks>
	/// Callers should generally be prepared for a <see langword="false"/> result and failover to calling <see cref="ReadStringSequence"/>
	/// which can represent a <see langword="null"/> result and handle strings that are not contiguous in memory.
	/// </remarks>
	public bool TryReadStringSpan(out ReadOnlySpan<byte> span)
	{
		if (this.IsNil)
		{
			span = default;
			return false;
		}

		long oldPosition = this.reader.Consumed;
		int length = checked((int)this.GetStringLengthInBytes());
		ThrowInsufficientBufferUnless(this.reader.Remaining >= length);

		if (this.reader.CurrentSpanIndex + length <= this.reader.CurrentSpan.Length)
		{
			span = this.reader.CurrentSpan.Slice(this.reader.CurrentSpanIndex, length);
			this.reader.Advance(length);
			return true;
		}
		else
		{
			this.reader.Rewind(this.reader.Consumed - oldPosition);
			span = default;
			return false;
		}
	}

	/// <summary>
	/// Reads a string, whose length is determined by a header of one of these types:
	/// <see cref="MessagePackCode.Str8"/>,
	/// <see cref="MessagePackCode.Str16"/>,
	/// <see cref="MessagePackCode.Str32"/>,
	/// or a code between <see cref="MessagePackCode.MinFixStr"/> and <see cref="MessagePackCode.MaxFixStr"/>.
	/// </summary>
	/// <returns>A string, or <see langword="null"/> if the current msgpack token is <see cref="MessagePackCode.Nil"/>.</returns>
	[MethodImpl(MethodImplOptions.AggressiveInlining)]
	public string? ReadString()
	{
		if (this.TryReadNil())
		{
			return null;
		}

		uint byteLength = this.GetStringLengthInBytes();

		ReadOnlySpan<byte> unreadSpan = this.reader.UnreadSpan;
		if (unreadSpan.Length >= byteLength)
		{
			// Fast path: all bytes to decode appear in the same span.
			string value = StringEncoding.UTF8.GetString(unreadSpan.Slice(0, checked((int)byteLength)));
			this.reader.Advance(byteLength);
			return value;
		}
		else
		{
			return this.ReadStringSlow(byteLength);
		}
	}

	/// <summary>
	/// Reads an extension format header, based on one of these codes:
	/// <see cref="MessagePackCode.FixExt1"/>,
	/// <see cref="MessagePackCode.FixExt2"/>,
	/// <see cref="MessagePackCode.FixExt4"/>,
	/// <see cref="MessagePackCode.FixExt8"/>,
	/// <see cref="MessagePackCode.FixExt16"/>,
	/// <see cref="MessagePackCode.Ext8"/>,
	/// <see cref="MessagePackCode.Ext16"/>, or
	/// <see cref="MessagePackCode.Ext32"/>.
	/// </summary>
	/// <returns>The extension header.</returns>
	/// <exception cref="EndOfStreamException">
	/// Thrown if the header cannot be read in the bytes left in the <see cref="Sequence"/>
	/// or if it is clear that there are insufficient bytes remaining after the header to include all the bytes the header claims to be there.
	/// </exception>
	/// <exception cref="MessagePackSerializationException">Thrown if a code other than an extension format header is encountered.</exception>
	public ExtensionHeader ReadExtensionHeader()
	{
		ThrowInsufficientBufferUnless(this.TryReadExtensionHeader(out ExtensionHeader header));

		// Protect against corrupted or mischievous data that may lead to allocating way too much memory.
		ThrowInsufficientBufferUnless(this.reader.Remaining >= header.Length);

		return header;
	}

	/// <summary>
	/// Reads an extension format header, based on one of these codes:
	/// <see cref="MessagePackCode.FixExt1"/>,
	/// <see cref="MessagePackCode.FixExt2"/>,
	/// <see cref="MessagePackCode.FixExt4"/>,
	/// <see cref="MessagePackCode.FixExt8"/>,
	/// <see cref="MessagePackCode.FixExt16"/>,
	/// <see cref="MessagePackCode.Ext8"/>,
	/// <see cref="MessagePackCode.Ext16"/>, or
	/// <see cref="MessagePackCode.Ext32"/>
	/// if there is sufficient buffer to read it.
	/// </summary>
	/// <param name="extensionHeader">Receives the extension header if the remaining bytes in the <see cref="Sequence"/> fully describe the header.</param>
	/// <returns>The number of key=value pairs in the map.</returns>
	/// <exception cref="MessagePackSerializationException">Thrown if a code other than an extension format header is encountered.</exception>
	/// <remarks>
	/// When this method returns <see langword="false"/> the position of the reader is left in an undefined position.
	/// The caller is expected to recreate the reader (presumably with a longer sequence to read from) before continuing.
	/// </remarks>
	public bool TryReadExtensionHeader(out ExtensionHeader extensionHeader)
	{
		MessagePackPrimitives.DecodeResult readResult = MessagePackPrimitives.TryReadExtensionHeader(this.reader.UnreadSpan, out extensionHeader, out int tokenSize);
		if (readResult == MessagePackPrimitives.DecodeResult.Success)
		{
			this.reader.Advance(tokenSize);
			return true;
		}

		return SlowPath(ref this, readResult, ref extensionHeader, ref tokenSize);

		static bool SlowPath(ref MessagePackReader self, MessagePackPrimitives.DecodeResult readResult, ref ExtensionHeader extensionHeader, ref int tokenSize)
		{
			switch (readResult)
			{
				case MessagePackPrimitives.DecodeResult.Success:
					self.reader.Advance(tokenSize);
					return true;
				case MessagePackPrimitives.DecodeResult.TokenMismatch:
					throw ThrowInvalidCode(self.reader.UnreadSpan[0]);
				case MessagePackPrimitives.DecodeResult.EmptyBuffer:
				case MessagePackPrimitives.DecodeResult.InsufficientBuffer:
					Span<byte> buffer = stackalloc byte[tokenSize];
					if (self.reader.TryCopyTo(buffer))
					{
						readResult = MessagePackPrimitives.TryReadExtensionHeader(buffer, out extensionHeader, out tokenSize);
						return SlowPath(ref self, readResult, ref extensionHeader, ref tokenSize);
					}
					else
					{
						extensionHeader = default;
						return false;
					}

				default:
					throw ThrowUnreachable();
			}
		}
	}

	/// <summary>
	/// Reads an extension format header and data, based on one of these codes:
	/// <see cref="MessagePackCode.FixExt1"/>,
	/// <see cref="MessagePackCode.FixExt2"/>,
	/// <see cref="MessagePackCode.FixExt4"/>,
	/// <see cref="MessagePackCode.FixExt8"/>,
	/// <see cref="MessagePackCode.FixExt16"/>,
	/// <see cref="MessagePackCode.Ext8"/>,
	/// <see cref="MessagePackCode.Ext16"/>, or
	/// <see cref="MessagePackCode.Ext32"/>.
	/// </summary>
	/// <returns>
	/// The extension format.
	/// The data is a slice from the original sequence passed to this reader's constructor.
	/// </returns>
	public Extension ReadExtension()
	{
		ExtensionHeader header = this.ReadExtensionHeader();
		try
		{
			ReadOnlySequence<byte> data = this.reader.Sequence.Slice(this.reader.Position, header.Length);
			this.reader.Advance(header.Length);
			return new Extension(header.TypeCode, data);
		}
		catch (ArgumentOutOfRangeException ex)
		{
			throw ThrowNotEnoughBytesException(ex);
		}
	}

	/// <summary>
	/// Throws an <see cref="MessagePackSerializationException"/> explaining an unexpected code was encountered.
	/// </summary>
	/// <param name="code">The code that was encountered.</param>
	/// <returns>Nothing. This method always throws.</returns>
	[DoesNotReturn]
	internal static Exception ThrowInvalidCode(byte code)
	{
		throw new MessagePackSerializationException(string.Format("Unexpected msgpack code {0} ({1}) encountered.", code, MessagePackCode.ToFormatName(code)));
	}

	/// <summary>
	/// Advances the reader to the next MessagePack structure to be read.
	/// </summary>
	/// <param name="context">The serialization context. Used for the stack guard.</param>
	/// <returns><see langword="true"/> if the entire structure beginning at the current <see cref="Position"/> is found in the <see cref="Sequence"/>; <see langword="false"/> otherwise.</returns>
	/// <remarks>
	/// The entire structure is skipped, including content of maps or arrays, or any other type with payloads.
	/// To get the raw MessagePack sequence that was skipped, use <see cref="ReadRaw(SerializationContext)"/> instead.
	/// WARNING: when false is returned, the position of the reader is undefined.
	/// </remarks>
	internal bool TrySkip(SerializationContext context)
	{
		if (this.reader.Remaining == 0)
		{
			return false;
		}

		byte code = this.NextCode;
		switch (code)
		{
			case byte x when MessagePackCode.IsPositiveFixInt(x) || MessagePackCode.IsNegativeFixInt(x):
			case MessagePackCode.Nil:
			case MessagePackCode.True:
			case MessagePackCode.False:
				return this.reader.TryAdvance(1);
			case MessagePackCode.Int8:
			case MessagePackCode.UInt8:
				return this.reader.TryAdvance(2);
			case MessagePackCode.Int16:
			case MessagePackCode.UInt16:
				return this.reader.TryAdvance(3);
			case MessagePackCode.Int32:
			case MessagePackCode.UInt32:
			case MessagePackCode.Float32:
				return this.reader.TryAdvance(5);
			case MessagePackCode.Int64:
			case MessagePackCode.UInt64:
			case MessagePackCode.Float64:
				return this.reader.TryAdvance(9);
			case byte x when MessagePackCode.IsFixMap(x):
			case MessagePackCode.Map16:
			case MessagePackCode.Map32:
				context.DepthStep();
				return this.TrySkipNextMap(context);
			case byte x when MessagePackCode.IsFixArray(x):
			case MessagePackCode.Array16:
			case MessagePackCode.Array32:
				context.DepthStep();
				return this.TrySkipNextArray(context);
			case byte x when MessagePackCode.IsFixStr(x):
			case MessagePackCode.Str8:
			case MessagePackCode.Str16:
			case MessagePackCode.Str32:
				return this.TryGetStringLengthInBytes(out uint length) && this.reader.TryAdvance(length);
			case MessagePackCode.Bin8:
			case MessagePackCode.Bin16:
			case MessagePackCode.Bin32:
				return this.TryGetBytesLength(out length) && this.reader.TryAdvance(length);
			case MessagePackCode.FixExt1:
			case MessagePackCode.FixExt2:
			case MessagePackCode.FixExt4:
			case MessagePackCode.FixExt8:
			case MessagePackCode.FixExt16:
			case MessagePackCode.Ext8:
			case MessagePackCode.Ext16:
			case MessagePackCode.Ext32:
				return this.TryReadExtensionHeader(out ExtensionHeader header) && this.reader.TryAdvance(header.Length);
			default:
				// We don't actually expect to ever hit this point, since every code is supported.
				Debug.Fail("Missing handler for code: " + code);
				throw ThrowInvalidCode(code);
		}
	}

	/// <summary>
	/// Throws an exception indicating that there aren't enough bytes remaining in the buffer to store
	/// the promised data.
	/// </summary>
	private static EndOfStreamException ThrowNotEnoughBytesException() => throw new EndOfStreamException();

	/// <summary>
	/// Throws an exception indicating that there aren't enough bytes remaining in the buffer to store
	/// the promised data.
	/// </summary>
	private static EndOfStreamException ThrowNotEnoughBytesException(Exception innerException) => throw new EndOfStreamException(new EndOfStreamException().Message, innerException);

	/// <summary>
	/// Throws <see cref="EndOfStreamException"/> if a condition is false.
	/// </summary>
	/// <param name="condition">A boolean value.</param>
	/// <exception cref="EndOfStreamException">Thrown if <paramref name="condition"/> is <see langword="false"/>.</exception>
	private static void ThrowInsufficientBufferUnless(bool condition)
	{
		if (!condition)
		{
			ThrowNotEnoughBytesException();
		}
	}

	[DoesNotReturn]
	private static Exception ThrowUnreachable() => throw new Exception("Presumed unreachable point in code reached.");

	private uint GetBytesLength()
	{
		ThrowInsufficientBufferUnless(this.TryGetBytesLength(out uint length));
		return length;
	}

	private bool TryGetBytesLength(out uint length)
	{
		bool usingBinaryHeader = true;
		MessagePackPrimitives.DecodeResult readResult = MessagePackPrimitives.TryReadBinHeader(this.reader.UnreadSpan, out length, out int tokenSize);
		if (readResult == MessagePackPrimitives.DecodeResult.Success)
		{
			this.reader.Advance(tokenSize);
			return true;
		}

		return SlowPath(ref this, readResult, usingBinaryHeader, ref length, ref tokenSize);

		static bool SlowPath(ref MessagePackReader self, MessagePackPrimitives.DecodeResult readResult, bool usingBinaryHeader, ref uint length, ref int tokenSize)
		{
			switch (readResult)
			{
				case MessagePackPrimitives.DecodeResult.Success:
					self.reader.Advance(tokenSize);
					return true;
				case MessagePackPrimitives.DecodeResult.TokenMismatch:
					if (usingBinaryHeader)
					{
						usingBinaryHeader = false;
						readResult = MessagePackPrimitives.TryReadStringHeader(self.reader.UnreadSpan, out length, out tokenSize);
						return SlowPath(ref self, readResult, usingBinaryHeader, ref length, ref tokenSize);
					}
					else
					{
						throw ThrowInvalidCode(self.reader.UnreadSpan[0]);
					}

				case MessagePackPrimitives.DecodeResult.EmptyBuffer:
				case MessagePackPrimitives.DecodeResult.InsufficientBuffer:
					Span<byte> buffer = stackalloc byte[tokenSize];
					if (self.reader.TryCopyTo(buffer))
					{
						readResult = usingBinaryHeader
							? MessagePackPrimitives.TryReadBinHeader(buffer, out length, out tokenSize)
							: MessagePackPrimitives.TryReadStringHeader(buffer, out length, out tokenSize);
						return SlowPath(ref self, readResult, usingBinaryHeader, ref length, ref tokenSize);
					}
					else
					{
						length = default;
						return false;
					}

				default:
					throw ThrowUnreachable();
			}
		}
	}

	/// <summary>
	/// Gets the length of the next string.
	/// </summary>
	/// <param name="length">Receives the length of the next string, if there were enough bytes to read it.</param>
	/// <returns><see langword="true"/> if there were enough bytes to read the length of the next string; <see langword="false"/> otherwise.</returns>
	[MethodImpl(MethodImplOptions.AggressiveInlining)]
	private bool TryGetStringLengthInBytes(out uint length)
	{
		MessagePackPrimitives.DecodeResult readResult = MessagePackPrimitives.TryReadStringHeader(this.reader.UnreadSpan, out length, out int tokenSize);
		if (readResult == MessagePackPrimitives.DecodeResult.Success)
		{
			this.reader.Advance(tokenSize);
			return true;
		}

		return SlowPath(ref this, readResult, ref length, ref tokenSize);

		static bool SlowPath(ref MessagePackReader self, MessagePackPrimitives.DecodeResult readResult, ref uint length, ref int tokenSize)
		{
			switch (readResult)
			{
				case MessagePackPrimitives.DecodeResult.Success:
					self.reader.Advance(tokenSize);
					return true;
				case MessagePackPrimitives.DecodeResult.TokenMismatch:
					throw ThrowInvalidCode(self.reader.UnreadSpan[0]);
				case MessagePackPrimitives.DecodeResult.EmptyBuffer:
				case MessagePackPrimitives.DecodeResult.InsufficientBuffer:
					Span<byte> buffer = stackalloc byte[tokenSize];
					if (self.reader.TryCopyTo(buffer))
					{
						readResult = MessagePackPrimitives.TryReadStringHeader(buffer, out length, out tokenSize);
						return SlowPath(ref self, readResult, ref length, ref tokenSize);
					}
					else
					{
						length = default;
						return false;
					}

				default:
					throw ThrowUnreachable();
			}
		}
	}

	/// <summary>
	/// Gets the length of the next string.
	/// </summary>
	/// <returns>The length of the next string.</returns>
	private uint GetStringLengthInBytes()
	{
		ThrowInsufficientBufferUnless(this.TryGetStringLengthInBytes(out uint length));
		return length;
	}

	/// <summary>
	/// Reads a string assuming that it is spread across multiple spans in the <see cref="ReadOnlySequence{T}"/>.
	/// </summary>
	/// <param name="byteLength">The length of the string to be decoded, in bytes.</param>
	/// <returns>The decoded string.</returns>
	private string ReadStringSlow(uint byteLength)
	{
		ThrowInsufficientBufferUnless(this.reader.Remaining >= byteLength);

		// We need to decode bytes incrementally across multiple spans.
		int remainingByteLength = checked((int)byteLength);
		int maxCharLength = StringEncoding.UTF8.GetMaxCharCount(remainingByteLength);
		char[] charArray = ArrayPool<char>.Shared.Rent(maxCharLength);
		System.Text.Decoder decoder = StringEncoding.UTF8.GetDecoder();

		int initializedChars = 0;
		while (remainingByteLength > 0)
		{
			int bytesRead = Math.Min(remainingByteLength, this.reader.UnreadSpan.Length);
			remainingByteLength -= bytesRead;
			bool flush = remainingByteLength == 0;
#if NETCOREAPP
			initializedChars += decoder.GetChars(this.reader.UnreadSpan.Slice(0, bytesRead), charArray.AsSpan(initializedChars), flush);
#else
                unsafe
                {
                    fixed (byte* pUnreadSpan = this.reader.UnreadSpan)
                    fixed (char* pCharArray = &charArray[initializedChars])
                    {
                        initializedChars += decoder.GetChars(pUnreadSpan, bytesRead, pCharArray, charArray.Length - initializedChars, flush);
                    }
                }
#endif
			this.reader.Advance(bytesRead);
		}

		string value = new string(charArray, 0, initializedChars);
		ArrayPool<char>.Shared.Return(charArray);
		return value;
	}

	private bool TrySkipNextArray(SerializationContext context) => this.TryReadArrayHeader(out int count) && this.TrySkip(count, context);

	private bool TrySkipNextMap(SerializationContext context) => this.TryReadMapHeader(out int count) && this.TrySkip(count * 2, context);

	private bool TrySkip(int count, SerializationContext context)
	{
		for (int i = 0; i < count; i++)
		{
			if (!this.TrySkip(context))
			{
				return false;
			}
		}

		return true;
	}
}<|MERGE_RESOLUTION|>--- conflicted
+++ resolved
@@ -36,12 +36,7 @@
 	public MessagePackReader(scoped in ReadOnlySequence<byte> msgpack)
 		: this()
 	{
-<<<<<<< HEAD
 		this.reader = new SequenceReader<byte>(msgpack);
-		this.Depth = 0;
-=======
-		this.reader = new SequenceReader<byte>(readOnlySequence);
->>>>>>> bc2c6d42
 	}
 
 	/// <summary>
