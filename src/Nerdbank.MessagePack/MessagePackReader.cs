--- conflicted
+++ resolved
@@ -36,11 +36,7 @@
 	public MessagePackReader(scoped in ReadOnlySequence<byte> msgpack)
 		: this()
 	{
-<<<<<<< HEAD
-		this.reader = new SequenceReader<byte>(readOnlySequence);
-=======
 		this.reader = new SequenceReader<byte>(msgpack);
->>>>>>> 67557960
 	}
 
 	/// <summary>
