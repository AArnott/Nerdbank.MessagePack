--- conflicted
+++ resolved
@@ -50,13 +50,8 @@
 	/// </summary>
 	/// <param name="reader">The reader to use.</param>
 	/// <param name="context">Context for the deserialization.</param>
-<<<<<<< HEAD
-	/// <returns>The deserialized value.</returns>
-	public abstract void Read(ref MessagePackReader reader, ref T? value, SerializationContext context);
-=======
 	/// <param name="value">The deserialized value.</param>
 	public abstract void Read(ref MessagePackReader reader, SerializationContext context, ref T? value);
->>>>>>> 885aae6f
 
 	/// <summary>
 	/// Serializes an instance of <typeparamref name="T"/>.
