--- conflicted
+++ resolved
@@ -149,24 +149,20 @@
 		=> throw new NotSupportedException($"The {this.GetType().FullName} converter does not support this operation.");
 
 	/// <inheritdoc/>
-<<<<<<< HEAD
-	object? IMessagePackConverter.Read(ref MessagePackReader reader, SerializationContext context)
+	[Experimental("NBMsgPackAsync")]
+	public override ValueTask<bool> SkipToIndexValueAsync(MessagePackAsyncReader reader, object? index, SerializationContext context)
+		=> throw new NotSupportedException($"The {this.GetType().FullName} converter does not support this operation.");
+
+	/// <inheritdoc/>
+	public override sealed void WriteObject(ref MessagePackWriter writer, object? value, SerializationContext context) => this.Write(ref writer, (T?)value, context);
+
+	/// <inheritdoc/>
+	public override sealed object? ReadObject(ref MessagePackReader reader, SerializationContext context)
 	{
 		T value = default;
 		this.Read(ref reader, ref value, context);
 		return value;
 	}
-=======
-	[Experimental("NBMsgPackAsync")]
-	public override ValueTask<bool> SkipToIndexValueAsync(MessagePackAsyncReader reader, object? index, SerializationContext context)
-		=> throw new NotSupportedException($"The {this.GetType().FullName} converter does not support this operation.");
-
-	/// <inheritdoc/>
-	public override sealed void WriteObject(ref MessagePackWriter writer, object? value, SerializationContext context) => this.Write(ref writer, (T?)value, context);
-
-	/// <inheritdoc/>
-	public override sealed object? ReadObject(ref MessagePackReader reader, SerializationContext context) => this.Read(ref reader, context);
->>>>>>> 9ee30a02
 
 	/// <inheritdoc/>
 	[Experimental("NBMsgPackAsync")]
