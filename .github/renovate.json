--- conflicted
+++ resolved
@@ -1,11 +1,7 @@
 {
 	"$schema": "https://docs.renovatebot.com/renovate-schema.json",
 	"extends": ["config:recommended"],
-<<<<<<< HEAD
-	"semanticCommits": "disabled",
 	"prHourlyLimit": 5,
-=======
->>>>>>> e5d65274
 	"labels": ["dependencies"],
 	"packageRules": [
 		{
