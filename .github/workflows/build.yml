name: 🏭 Build

on:
  push:
    branches:
    - main
    - 'v*.*'
    - validate/*
  pull_request:
  workflow_dispatch:

env:
  DOTNET_SKIP_FIRST_TIME_EXPERIENCE: true
  BUILDCONFIGURATION: Release
<<<<<<< HEAD
  codecov_token: 94eb13ed-b32f-4f88-99fd-798d21168b59
=======
>>>>>>> 7357a05d
  NUGET_PACKAGES: ${{ github.workspace }}/.nuget/packages/

jobs:
  build:
    name: 🏭 Build

    runs-on: ${{ matrix.os }}
    permissions:
      packages: write
    strategy:
      fail-fast: false
      matrix:
        include:
          - os: ubuntu-22.04
            rid: linux-x64
          - os: macos-14
            rid: osx-arm64
          - os: windows-2022
            rid: win-x64

    steps:
    - uses: actions/checkout@1af3b93b6815bc44a9784bd300feb67ff0d1eeb3 # v6
      with:
        fetch-depth: 0 # avoid shallow clone so nbgv can do its work.
    - name: ⚙ Install prerequisites
      run: |
        ./init.ps1 -UpgradePrerequisites -NoNuGetCredProvider
        dotnet --info

        # Print mono version if it is present.
        if (Get-Command mono -ErrorAction SilentlyContinue) {
          mono --version
        }
      shell: pwsh
    - name: ⚙️ Set pipeline variables based on source
      run: tools/variables/_define.ps1
      shell: pwsh
    - name: 🛠 build
      run: dotnet build tools/dirs.proj -t:build,pack,publish --no-restore -c ${{ env.BUILDCONFIGURATION }} -warnAsError -warnNotAsError:NU1901,NU1902,NU1903,NU1904 /bl:"${{ runner.temp }}/_artifacts/build_logs/build.binlog"
    - name: 🧪 test
      run: tools/dotnet-test-cloud.ps1 -Configuration ${{ env.BUILDCONFIGURATION }} -Agent ${{ runner.os }}
      shell: pwsh
    - name: 🏭 Verify NativeAOT image size
      run: |
        Function GetSizeInMB($Path) {
          if (!($IsMacOS -or $IsLinux)) { $Path += '.exe' }
          $FileName = Split-Path $Path -Leaf
          (gci $Path).Length / 1024 / 1024
        }

        $Path = './bin/AotNativeConsole/${{ env.BUILDCONFIGURATION }}/net9.0/${{ matrix.rid }}/publish/AotNativeConsole'
        $ActualSize = GetSizeInMB($Path)

        # Allow variance of a small threshold of the expected value.
        # Fail even if it's smaller than anticipated so that the expected window can be shrunk in this file.
        if ($IsLinux) {
          $ExpectedSize = 8.01
        } elseif ($IsMacOS) {
          $ExpectedSize = 7.87
        } else {
          $ExpectedSize = 6.79
        }
        $AllowedVariance = 0.2
        $SizeCheckPassed = [math]::Abs($ActualSize - $ExpectedSize) -le $AllowedVariance
        $Result = if ($SizeCheckPassed) { "PASS" } else { "FAIL" }

        # Store details for the verify job
        $Details = @{
          FileName = Split-Path $Path -Leaf
          ActualSize = $ActualSize
          ExpectedSize = $ExpectedSize
          AllowedVariance = $AllowedVariance
          Result = $Result
        }
        $Details | ConvertTo-Json | Out-File -FilePath "aot-size-result.json"
      shell: pwsh
    - name: 📤 Upload AOT size result
      uses: actions/upload-artifact@330a01c490aca151604b8cf639adc76d48f6c5d4 # v5.0.0
      with:
        name: aot-size-${{ matrix.os }}-${{ matrix.rid }}
        path: aot-size-result.json
    - name: 💅🏻 Verify formatted code
      run: dotnet format --verify-no-changes --no-restore --exclude ./samples/AnalyzerDocs/NBMsgPack051.cs
      shell: pwsh
      if: runner.os == 'Linux'
    - name: 📚 Verify docfx build
      run: dotnet docfx docfx/docfx.json --warningsAsErrors --disableGitFeatures
      if: runner.os == 'Linux'
    - name: ⚙ Update pipeline variables based on build outputs
      run: tools/variables/_define.ps1
      shell: pwsh
    - name: 📢 Publish artifacts
      uses: ./.github/actions/publish-artifacts
      if: cancelled() == false
    - name: 📦 Push CI package
      shell: pwsh
      run: |
        dotnet nuget push ${{ runner.temp }}/_artifacts/deployables/*.nupkg -s https://nuget.pkg.github.com/aarnott/index.json -k ${{ secrets.GITHUB_TOKEN }}
        if ('${{ secrets.AZP_TOKEN }}') {
          dotnet nuget add source https://pkgs.dev.azure.com/andrewarnott/OSS/_packaging/PublicCI/nuget/v3/index.json -n publicCI -u andrewarnott -p ${{ secrets.AZP_TOKEN }} --store-password-in-clear-text
          dotnet nuget push ${{ runner.temp }}/_artifacts/deployables/*.nupkg -s publicCI -k x
        }
      if: success() && runner.os == 'Linux' && github.event_name != 'pull_request'
      continue-on-error: true
    - name: 📢 Publish code coverage results to codecov.io
      run: |
        if ('${{ secrets.CODECOV_TOKEN }}') {
          ./tools/publish-CodeCov.ps1 -CodeCovToken '${{ secrets.CODECOV_TOKEN }}' -PathToCodeCoverage "${{ runner.temp }}/_artifacts/coverageResults" -Name "${{ runner.os }} Coverage Results" -Flags "${{ runner.os }}"
        }
      shell: pwsh
      timeout-minutes: 3
      continue-on-error: true

  verify-aot-size:
    name: 👮🏼 NativeAOT image size guard
    runs-on: ubuntu-latest
    needs: build
    steps:
      - name: 📥 Download AOT size results
        uses: actions/download-artifact@018cc2cf5baa6db3ef3c5f8a56943fffe632ef53 # v6.0.0
        with:
          pattern: aot-size-*
          path: aot-results
      - name: 🧪 Check AOT sizes
        run: |
          $FailedChecks = @()

          # Define the expected combinations
          $Combinations = @(
            @{ OS = "ubuntu-22.04"; RID = "linux-x64" },
            @{ OS = "macos-14"; RID = "osx-arm64" },
            @{ OS = "windows-2022"; RID = "win-x64" }
          )

          "Target | Actual size | Expected size | Verdict
          --|--|--|--" >> $env:GITHUB_STEP_SUMMARY

          foreach ($Combo in $Combinations) {
            $ArtifactName = "aot-size-$($Combo.OS)-$($Combo.RID)"
            $ResultFile = "aot-results/$ArtifactName/aot-size-result.json"

            if (Test-Path $ResultFile) {
              $Details = Get-Content $ResultFile | ConvertFrom-Json
              $Emoji = if ($Details.Result -eq 'PASS') { "✅" } else { "❌" }
              " $($Combo.OS) | {0:0.00} MB | {1:0.00}±{2:0.0} MB | $Emoji" -f $Details.ActualSize, $Details.ExpectedSize, $Details.AllowedVariance >> $env:GITHUB_STEP_SUMMARY
              Write-Host "=== $($Combo.RID) ==="
              Write-Host ("EXPECTED size: {0:0.00}±{1:0.0} MB" -f $Details.ExpectedSize, $Details.AllowedVariance)
              Write-Host ("ACTUAL size:   {0:0.00} MB" -f $Details.ActualSize)
              Write-Host "AOT size check: $($Details.Result)"

              if ($Details.Result -eq "FAIL") {
                $FailedChecks += "$($Combo.OS) ($($Combo.RID))"
              } else {
                Write-Host "NativeAOT image size check passed."
              }
              Write-Host ""
            } else {
              Write-Host "Warning: Result file not found for $($Combo.OS) ($($Combo.RID))"
            }
          }

          if ($FailedChecks.Count -gt 0) {
            Write-Error "NativeAOT image size check failed for: $($FailedChecks -join ', ')"
            exit 1
          } else {
            Write-Host "All NativeAOT image size checks passed!"
          }
        shell: pwsh

  codeql:
    name: 🔍 CodeQL Security Analysis
    runs-on: ubuntu-24.04
    permissions:
      security-events: write

    steps:
    - uses: actions/checkout@08c6903cd8c0fde910a37f88322edcfb5dd907a8 # v5
      with:
        fetch-depth: 0 # avoid shallow clone so nbgv can do its work.
    - name: 🔍 Initialize CodeQL
      uses: github/codeql-action/init@e12f0178983d466f2f6028f5cc7a6d786fd97f4b # v4.31.4
      with:
        languages: csharp
    - name: ⚙ Install prerequisites
      run: |
        ./init.ps1 -UpgradePrerequisites -NoNuGetCredProvider
        dotnet --info
      shell: pwsh
    - name: 🛠 build
      run: dotnet pack --no-restore -c ${{ env.BUILDCONFIGURATION }}
    - name: 🔍 Perform CodeQL Analysis
      uses: github/codeql-action/analyze@e12f0178983d466f2f6028f5cc7a6d786fd97f4b # v4.31.4

  docs:
    name: 📃 Docs
    runs-on: ubuntu-latest
    steps:
    - uses: actions/checkout@1af3b93b6815bc44a9784bd300feb67ff0d1eeb3 # v6
    - name: 🔗 Markup Link Checker (mlc)
      uses: becheran/mlc@18a06b3aa2901ca197de59c8b0b1f54fdba6b3fa # v1.0.0
      with:
        args: --do-not-warn-for-redirect-to https://learn.microsoft.com*,https://dotnet.microsoft.com/*,https://dev.azure.com/*,https://app.codecov.io/* -p docfx -i https://www.npmjs.com/package/*,https://get.dot.net/ -i zcash:u1vv2ws6xhs72faugmlrasyeq298l05rrj6wfw8hr3r29y3czev5qt4ugp7kylz6suu04363ze92dfg8ftxf3237js0x9p5r82fgy47xkjnw75tqaevhfh0rnua72hurt22v3w3f7h8yt6mxaa0wpeeh9jcm359ww3rl6fj5ylqqv54uuwrs8q4gys9r3cxdm3yslsh3rt6p7wznzhky7<|MERGE_RESOLUTION|>--- conflicted
+++ resolved
@@ -12,10 +12,6 @@
 env:
   DOTNET_SKIP_FIRST_TIME_EXPERIENCE: true
   BUILDCONFIGURATION: Release
-<<<<<<< HEAD
-  codecov_token: 94eb13ed-b32f-4f88-99fd-798d21168b59
-=======
->>>>>>> 7357a05d
   NUGET_PACKAGES: ${{ github.workspace }}/.nuget/packages/
 
 jobs:
