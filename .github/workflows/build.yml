name: 🏭 Build

on:
  push:
    branches:
    - main
    - 'v*.*'
    - validate/*
  pull_request:
  workflow_dispatch:

permissions:
  packages: write

env:
  DOTNET_SKIP_FIRST_TIME_EXPERIENCE: true
  BUILDCONFIGURATION: Release
  codecov_token: 94eb13ed-b32f-4f88-99fd-798d21168b59
  NUGET_PACKAGES: ${{ github.workspace }}/.nuget/packages/

jobs:
  build:
    name: 🏭 Build

    runs-on: ${{ matrix.os }}
    strategy:
      fail-fast: false
      matrix:
        os:
        - ubuntu-22.04
        #- macos-14
        - windows-2022

    steps:
    - uses: actions/checkout@v4
      with:
        fetch-depth: 0 # avoid shallow clone so nbgv can do its work.
    - name: ⚙ Install prerequisites
      run: |
        ./init.ps1 -UpgradePrerequisites -NoNuGetCredProvider
        dotnet --info

        # Print mono version if it is present.
        if (Get-Command mono -ErrorAction SilentlyContinue) {
          mono --version
        }
      shell: pwsh
    - name: ⚙️ Set pipeline variables based on source
      run: tools/variables/_define.ps1
      shell: pwsh
    - name: 🛠 build
      run: dotnet build -t:build,pack --no-restore -c ${{ env.BUILDCONFIGURATION }} -warnAsError -warnNotAsError:NU1901,NU1902,NU1903,NU1904 /bl:"${{ runner.temp }}/_artifacts/build_logs/build.binlog"
    - name: 🧪 test
      run: tools/dotnet-test-cloud.ps1 -Configuration ${{ env.BUILDCONFIGURATION }} -Agent ${{ runner.os }}
      shell: pwsh
    - name: 💅🏻 Verify formatted code
      run: dotnet format --verify-no-changes --no-restore
      shell: pwsh
      if: runner.os == 'Linux'
    - name: 📚 Verify docfx build
      run: dotnet docfx docfx/docfx.json --warningsAsErrors --disableGitFeatures
      if: runner.os == 'Linux'
    - name: ⚙ Update pipeline variables based on build outputs
      run: tools/variables/_define.ps1
      shell: pwsh
    - name: 📢 Publish artifacts
      uses: ./.github/actions/publish-artifacts
<<<<<<< HEAD
      if: always()
    - name: 📦 Push CI package
      shell: pwsh
      run: |
        dotnet nuget push ${{ runner.temp }}/_artifacts/deployables/*.nupkg -s https://nuget.pkg.github.com/aarnott/index.json -k ${{ secrets.GITHUB_TOKEN }}
        if ('${{ secrets.AZP_TOKEN }}') {
          dotnet nuget add source https://pkgs.dev.azure.com/andrewarnott/OSS/_packaging/PublicCI/nuget/v3/index.json -n publicCI -u andrewarnott -p ${{ secrets.AZP_TOKEN }} --store-password-in-clear-text
          dotnet nuget push ${{ runner.temp }}/_artifacts/deployables/*.nupkg -s publicCI -k x
        }
      if: success() && runner.os == 'Linux' && github.event_name != 'pull_request'
      continue-on-error: true
=======
      if: cancelled() == false
>>>>>>> 13397fd1
    - name: 📢 Publish code coverage results to codecov.io
      run: ./tools/publish-CodeCov.ps1 -CodeCovToken "${{ env.codecov_token }}" -PathToCodeCoverage "${{ runner.temp }}/_artifacts/coverageResults" -Name "${{ runner.os }} Coverage Results" -Flags "${{ runner.os }}"
      shell: pwsh
      timeout-minutes: 3
      continue-on-error: true
      if: env.codecov_token != ''<|MERGE_RESOLUTION|>--- conflicted
+++ resolved
@@ -65,8 +65,7 @@
       shell: pwsh
     - name: 📢 Publish artifacts
       uses: ./.github/actions/publish-artifacts
-<<<<<<< HEAD
-      if: always()
+      if: cancelled() == false
     - name: 📦 Push CI package
       shell: pwsh
       run: |
@@ -77,9 +76,6 @@
         }
       if: success() && runner.os == 'Linux' && github.event_name != 'pull_request'
       continue-on-error: true
-=======
-      if: cancelled() == false
->>>>>>> 13397fd1
     - name: 📢 Publish code coverage results to codecov.io
       run: ./tools/publish-CodeCov.ps1 -CodeCovToken "${{ env.codecov_token }}" -PathToCodeCoverage "${{ runner.temp }}/_artifacts/coverageResults" -Name "${{ runner.os }} Coverage Results" -Flags "${{ runner.os }}"
       shell: pwsh
