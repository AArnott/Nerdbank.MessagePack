# Contributing

This project has adopted the [Microsoft Open Source Code of
Conduct](https://opensource.microsoft.com/codeofconduct/).
For more information see the [Code of Conduct
FAQ](https://opensource.microsoft.com/codeofconduct/faq/) or
contact [opencode@microsoft.com](mailto:opencode@microsoft.com)
with any additional questions or comments.

## Best practices

* Use Windows PowerShell or [PowerShell Core][pwsh] (including on Linux/OSX) to run .ps1 scripts.
  Some scripts set environment variables to help you, but they are only retained if you use PowerShell as your shell.

## Prerequisites

All dependencies can be installed by running the `init.ps1` script at the root of the repository
using Windows PowerShell or [PowerShell Core][pwsh] (on any OS).
Some dependencies installed by `init.ps1` may only be discoverable from the same command line environment the init script was run from due to environment variables, so be sure to launch Visual Studio or build the repo from that same environment.
Alternatively, run `init.ps1 -InstallLocality Machine` (which may require elevation) in order to install dependencies at machine-wide locations so Visual Studio and builds work everywhere.

The only prerequisite for building, testing, and deploying from this repository
is the [.NET SDK](https://get.dot.net/).
You should install the version specified in `global.json` or a later version within
the same major.minor.Bxx "hundreds" band.
For example if 2.2.300 is specified, you may install 2.2.300, 2.2.301, or 2.2.310
while the 2.2.400 version would not be considered compatible by .NET SDK.
See [.NET Core Versioning](https://docs.microsoft.com/dotnet/core/versions/) for more information.

## Package restore

The easiest way to restore packages may be to run `init.ps1` which automatically authenticates
to the feeds that packages for this repo come from, if any.
`dotnet restore` or `nuget restore` also work but may require extra steps to authenticate to any applicable feeds.

## Building

This repository can be built on Windows, Linux, and OSX.

Building, testing, and packing this repository can be done by using the standard dotnet CLI commands (e.g. `dotnet build`, `dotnet test`, `dotnet pack`, etc.).

[pwsh]: https://docs.microsoft.com/powershell/scripting/install/installing-powershell?view=powershell-6

## Releases

Use `nbgv tag` to create a tag for a particular commit that you mean to release.
[Learn more about `nbgv` and its `tag` and `prepare-release` commands](https://github.com/dotnet/Nerdbank.GitVersioning/blob/main/doc/nbgv-cli.md).

Push the tag.

### GitHub Actions

When your repo is hosted by GitHub and you are using GitHub Actions, you should create a GitHub Release using the standard GitHub UI.
Having previously used `nbgv tag` and pushing the tag will help you identify the precise commit and name to use for this release.

After publishing the release, the `.github\workflows\release.yml` workflow will be automatically triggered, which will:

1. Find the most recent `.github\workflows\build.yml` GitHub workflow run of the tagged release.
1. Upload the `deployables` artifact from that workflow run to your GitHub Release.
1. If you have `NUGET_API_KEY` defined as a secret variable for your repo or org, any nuget packages in the `deployables` artifact will be pushed to nuget.org.

### Azure Pipelines

When your repo builds with Azure Pipelines, use the `azure-pipelines/release.yml` pipeline.
Trigger the pipeline by adding the `auto-release` tag on a run of your main `azure-pipelines.yml` pipeline.

## Tutorial and API documentation

The site at https://aarnott.github.io/Nerdbank.MessagePack builds from this repo's `docfx/` directory.
The site is updated on every push to the `main` branch.

You can make changes and host the site locally to preview them by switching to that directory and running the `dotnet docfx --serve` command.
After making a change, you can rebuild the docs site while the localhost server is running by running `dotnet docfx` again from a separate terminal.

<<<<<<< HEAD
[Learn more about docfx](https://dotnet.github.io/docfx/).
=======
The `.github/workflows/docs.yml` GitHub Actions workflow publishes the content of these docs to github.io if the workflow itself and [GitHub Pages is enabled for your repository](https://docs.github.com/en/pages/quickstart).

## Updating dependencies

This repo uses Renovate to keep dependencies current.
Configuration is in the `.github/renovate.json` file.
[Learn more about configuring Renovate](https://docs.renovatebot.com/configuration-options/).

When changing the renovate.json file, follow [these validation steps](https://docs.renovatebot.com/config-validation/).

If Renovate is not creating pull requests when you expect it to, check that the [Renovate GitHub App](https://github.com/apps/renovate) is configured for your account or repo.
>>>>>>> 13397fd1
<|MERGE_RESOLUTION|>--- conflicted
+++ resolved
@@ -72,10 +72,7 @@
 You can make changes and host the site locally to preview them by switching to that directory and running the `dotnet docfx --serve` command.
 After making a change, you can rebuild the docs site while the localhost server is running by running `dotnet docfx` again from a separate terminal.
 
-<<<<<<< HEAD
 [Learn more about docfx](https://dotnet.github.io/docfx/).
-=======
-The `.github/workflows/docs.yml` GitHub Actions workflow publishes the content of these docs to github.io if the workflow itself and [GitHub Pages is enabled for your repository](https://docs.github.com/en/pages/quickstart).
 
 ## Updating dependencies
 
@@ -85,5 +82,4 @@
 
 When changing the renovate.json file, follow [these validation steps](https://docs.renovatebot.com/config-validation/).
 
-If Renovate is not creating pull requests when you expect it to, check that the [Renovate GitHub App](https://github.com/apps/renovate) is configured for your account or repo.
->>>>>>> 13397fd1
+If Renovate is not creating pull requests when you expect it to, check that the [Renovate GitHub App](https://github.com/apps/renovate) is configured for your account or repo.