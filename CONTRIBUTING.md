--- conflicted
+++ resolved
@@ -41,9 +41,6 @@
 
 [pwsh]: https://docs.microsoft.com/powershell/scripting/install/installing-powershell?view=powershell-6
 
-<<<<<<< HEAD
-## github.io docs
-=======
 ## Releases
 
 Use `nbgv tag` to create a tag for a particular commit that you mean to release.
@@ -68,7 +65,6 @@
 Trigger the pipeline by adding the `auto-release` tag on a run of your main `azure-pipelines.yml` pipeline.
 
 ## Tutorial and API documentation
->>>>>>> 1a060536
 
 The site at https://aarnott.github.io/Nerdbank.MessagePack builds from this repo's `docfx/` directory.
 The site is updated on every push to the `main` branch.
