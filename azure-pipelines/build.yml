parameters:
- name: windowsPool
  type: object
  default:
    vmImage: windows-2022
- name: includeMacOS
  type: boolean
- name: RunTests
  type: boolean
  default: true

jobs:
- job: Windows
  pool: ${{ parameters.windowsPool }}
  steps:
  - checkout: self
    fetchDepth: 0 # avoid shallow clone so nbgv can do its work.
    clean: true
  - template: install-dependencies.yml

  - script: dotnet nbgv cloud -c
    displayName: âš™ Set build number

  - template: dotnet.yml
    parameters:
      RunTests: ${{ parameters.RunTests }}

- job: Linux
  pool:
    vmImage: Ubuntu-22.04
  steps:
  - checkout: self
    fetchDepth: 0 # avoid shallow clone so nbgv can do its work.
    clean: true
  - template: install-dependencies.yml
  - template: dotnet.yml
    parameters:
      RunTests: ${{ parameters.RunTests }}
<<<<<<< HEAD
  - script: dotnet format --verify-no-changes --no-restore
    displayName: ðŸ’… Verify formatted code
=======
  - script: dotnet format --verify-no-changes
    displayName: 💅 Verify formatted code
    env:
      dotnetformat: true # part of a workaround for https://github.com/dotnet/sdk/issues/44951
  - template: expand-template.yml
>>>>>>> 110da233

- job: macOS
  condition: ${{ parameters.includeMacOS }}
  pool:
    vmImage: macOS-14
  steps:
  - checkout: self
    fetchDepth: 0 # avoid shallow clone so nbgv can do its work.
    clean: true
  - template: install-dependencies.yml
  - template: dotnet.yml
    parameters:
      RunTests: ${{ parameters.RunTests }}

- job: WrapUp
  dependsOn:
  - Windows
  - Linux
  - macOS
  pool: ${{ parameters.windowsPool }} # Use Windows agent because PublishSymbols task requires it (https://github.com/microsoft/azure-pipelines-tasks/issues/13821).
  condition: succeededOrFailed()
  steps:
  - checkout: self
    fetchDepth: 0 # avoid shallow clone so nbgv can do its work.
    clean: true
  - template: install-dependencies.yml
    parameters:
      initArgs: -NoRestore
  - template: publish-symbols.yml
    parameters:
      includeMacOS: ${{ parameters.includeMacOS }}
  - ${{ if parameters.RunTests }}:
    - template: publish-codecoverage.yml
      parameters:
        includeMacOS: ${{ parameters.includeMacOS }}
  - template: publish-deployables.yml<|MERGE_RESOLUTION|>--- conflicted
+++ resolved
@@ -36,16 +36,10 @@
   - template: dotnet.yml
     parameters:
       RunTests: ${{ parameters.RunTests }}
-<<<<<<< HEAD
-  - script: dotnet format --verify-no-changes --no-restore
-    displayName: ðŸ’… Verify formatted code
-=======
   - script: dotnet format --verify-no-changes
     displayName: 💅 Verify formatted code
     env:
       dotnetformat: true # part of a workaround for https://github.com/dotnet/sdk/issues/44951
-  - template: expand-template.yml
->>>>>>> 110da233
 
 - job: macOS
   condition: ${{ parameters.includeMacOS }}
