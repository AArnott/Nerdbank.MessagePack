parameters:
- name: windowsPool
  type: object
  default:
    vmImage: windows-2022
- name: includeMacOS
  type: boolean
- name: RunTests
  type: boolean
  default: true

jobs:
- job: Windows
  pool: ${{ parameters.windowsPool }}
  steps:
  - checkout: self
    fetchDepth: 0 # avoid shallow clone so nbgv can do its work.
    clean: true
  - template: install-dependencies.yml

  - script: dotnet nbgv cloud -c
    displayName: âš™ Set build number

  - template: dotnet.yml
    parameters:
      RunTests: ${{ parameters.RunTests }}

- job: Linux
  pool:
    vmImage: Ubuntu-22.04
  steps:
  - checkout: self
    fetchDepth: 0 # avoid shallow clone so nbgv can do its work.
    clean: true
  - template: install-dependencies.yml
  - template: dotnet.yml
    parameters:
      RunTests: ${{ parameters.RunTests }}
  - script: dotnet format --verify-no-changes --no-restore
    displayName: 💅 Verify formatted code
<<<<<<< HEAD
    env:
      dotnetformat: true # part of a workaround for https://github.com/dotnet/sdk/issues/44951
=======
  - template: expand-template.yml
>>>>>>> e5d65274

- job: macOS
  condition: ${{ parameters.includeMacOS }}
  pool:
    vmImage: macOS-14
  steps:
  - checkout: self
    fetchDepth: 0 # avoid shallow clone so nbgv can do its work.
    clean: true
  - template: install-dependencies.yml
  - template: dotnet.yml
    parameters:
      RunTests: ${{ parameters.RunTests }}

- job: WrapUp
  dependsOn:
  - Windows
  - Linux
  - macOS
  pool: ${{ parameters.windowsPool }} # Use Windows agent because PublishSymbols task requires it (https://github.com/microsoft/azure-pipelines-tasks/issues/13821).
  condition: succeededOrFailed()
  steps:
  - checkout: self
    fetchDepth: 0 # avoid shallow clone so nbgv can do its work.
    clean: true
  - template: install-dependencies.yml
    parameters:
      initArgs: -NoRestore
  - template: publish-symbols.yml
    parameters:
      includeMacOS: ${{ parameters.includeMacOS }}
  - ${{ if parameters.RunTests }}:
    - template: publish-codecoverage.yml
      parameters:
        includeMacOS: ${{ parameters.includeMacOS }}
  - template: publish-deployables.yml<|MERGE_RESOLUTION|>--- conflicted
+++ resolved
@@ -38,12 +38,6 @@
       RunTests: ${{ parameters.RunTests }}
   - script: dotnet format --verify-no-changes --no-restore
     displayName: 💅 Verify formatted code
-<<<<<<< HEAD
-    env:
-      dotnetformat: true # part of a workaround for https://github.com/dotnet/sdk/issues/44951
-=======
-  - template: expand-template.yml
->>>>>>> e5d65274
 
 - job: macOS
   condition: ${{ parameters.includeMacOS }}
