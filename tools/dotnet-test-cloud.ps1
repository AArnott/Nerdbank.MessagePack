--- conflicted
+++ resolved
@@ -48,19 +48,6 @@
 $testBinLog = Join-Path $ArtifactStagingFolder (Join-Path build_logs test.binlog)
 $testLogs = Join-Path $ArtifactStagingFolder test_logs
 
-<<<<<<< HEAD
-& $dotnet test $RepoRoot `
-    --no-build `
-    -c $Configuration `
-    --filter "TestCategory!=FailsInCloudTest" `
-    --collect "Code Coverage;Format=cobertura" `
-    --settings "$PSScriptRoot/test.runsettings" `
-    --blame-hang-timeout 120s `
-    --blame-crash `
-    -bl:"$testBinLog" `
-    --diag "$testDiagLog;TraceLevel=info" `
-    --logger trx `
-=======
 $globalJson = Get-Content $PSScriptRoot/../global.json | ConvertFrom-Json
 $isMTP = $globalJson.test.runner -eq 'Microsoft.Testing.Platform'
 if ($isMTP) {
@@ -75,7 +62,7 @@
         --coverage-output-format cobertura `
         --coverage-settings "$PSScriptRoot/test.runsettings" `
         --hangdump `
-        --hangdump-timeout 60s `
+        --hangdump-timeout 120s `
         --crashdump `
         --diagnostic `
         --diagnostic-output-directory $testLogs `
@@ -91,13 +78,12 @@
         --filter "TestCategory!=FailsInCloudTest" `
         --collect "Code Coverage;Format=cobertura" `
         --settings "$PSScriptRoot/test.runsettings" `
-        --blame-hang-timeout 60s `
+        --blame-hang-timeout 120s `
         --blame-crash `
         -bl:"$testBinLog" `
         --diag "$testDiagLog;TraceLevel=info" `
         --logger trx `
 }
->>>>>>> f761f0f7
 
 $unknownCounter = 0
 Get-ChildItem -Recurse -Path $RepoRoot\test\*.trx |% {
