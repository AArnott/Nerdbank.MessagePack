<?xml version="1.0" encoding="utf-8"?>
<Project>
  <!-- https://learn.microsoft.com/nuget/consume-packages/central-package-management -->
  <PropertyGroup>
    <ManagePackageVersionsCentrally>true</ManagePackageVersionsCentrally>
    <CentralPackageTransitivePinningEnabled>true</CentralPackageTransitivePinningEnabled>
    <RoslynVersion>4.12.0</RoslynVersion>
    <RoslynVersionForAnalyzers>4.11.0</RoslynVersionForAnalyzers>
    <PolyTypeVersion>0.23.1</PolyTypeVersion>
  </PropertyGroup>
  <ItemGroup>
<<<<<<< HEAD
    <PackageVersion Include="BenchmarkDotNet" Version="0.14.0" />
    <PackageVersion Include="BenchmarkDotNet.Diagnostics.Windows" Version="0.14.0" />
    <PackageVersion Include="DiffPlex" Version="1.7.2" />
    <PackageVersion Include="MessagePack" Version="3.1.0" />
    <PackageVersion Include="Microsoft.CodeAnalysis.CSharp" Version="$(RoslynVersion)" />
    <PackageVersion Include="Microsoft.CodeAnalysis.CSharp.CodeFix.Testing.XUnit" Version="1.1.2" />
    <PackageVersion Include="Microsoft.CodeAnalysis.CSharp.Workspaces" Version="$(RoslynVersion)" />
    <PackageVersion Include="Microsoft.CodeAnalysis.PublicApiAnalyzers" Version="3.3.4" />
    <PackageVersion Include="Microsoft.NET.StringTools" Version="17.12.6" />
    <PackageVersion Include="Microsoft.NET.Test.Sdk" Version="17.12.0" />
    <PackageVersion Include="Microsoft.VisualStudio.Threading.Analyzers" Version="17.12.19" />
    <PackageVersion Include="Microsoft.VisualStudio.Validation" Version="17.8.8" />
    <PackageVersion Include="Nerdbank.Streams" Version="2.11.79" />
    <PackageVersion Include="Newtonsoft.Json.Schema" Version="4.0.1" />
    <PackageVersion Include="PolyType" Version="$(PolyTypeVersion)" />
    <PackageVersion Include="PolyType.TestCases" Version="$(PolyTypeVersion)" />
    <PackageVersion Include="System.Formats.Asn1" Version="8.0.1" />
    <PackageVersion Include="System.IO.Pipelines" Version="9.0.0" />
    <PackageVersion Include="Xunit.Combinatorial" Version="1.6.24" />
    <PackageVersion Include="xunit.runner.visualstudio" Version="2.8.2" />
    <PackageVersion Include="xunit" Version="2.9.2" />
    <PackageVersion Include="Xunit.SkippableFact" Version="1.5.23" />
  </ItemGroup>
  <ItemGroup Condition="'$(TargetFrameworkIdentifier)'!='.NETCoreApp'">
    <!-- The versions specified here should be the latest ones supported by the OLDEST .NET runtime version that is still supported
         so that as someone references the .NET Standard version and then runs against the .NET build, they don't get an older
         dependency than they were expecting or needlessly bring in a 9.0 assembly to an 8.0 runtime. -->
    <PackageVersion Include="Microsoft.Bcl.HashCode" Version="6.0.0" />
    <PackageVersion Include="System.Collections.Immutable" Version="8.0.0" />
    <PackageVersion Include="System.Text.Json" Version="8.0.5" />
  </ItemGroup>
  <ItemGroup Condition="'$(IsAnalyzerProject)'=='true'">
    <PackageVersion Update="System.Collections.Immutable" Version="8.0.0" />
    <PackageVersion Update="Microsoft.CodeAnalysis.CSharp" Version="$(RoslynVersionForAnalyzers)" />
    <PackageVersion Update="Microsoft.CodeAnalysis.CSharp.Workspaces" Version="$(RoslynVersionForAnalyzers)" />
=======
    <!-- Put repo-specific PackageVersion items in this group. -->
  </ItemGroup>
  <ItemGroup Label="Library.Template">
    <PackageVersion Include="Microsoft.NET.Test.Sdk" Version="17.12.0" />
    <PackageVersion Include="xunit.runner.visualstudio" Version="3.0.0" />
    <PackageVersion Include="xunit.v3" Version="1.0.0" />
>>>>>>> 94eba4a3
  </ItemGroup>
  <ItemGroup>
    <!-- Put repo-specific GlobalPackageReference items in this group. -->
  </ItemGroup>
  <ItemGroup Label="Library.Template">
    <GlobalPackageReference Include="CSharpIsNullAnalyzer" Version="0.1.593" />
    <GlobalPackageReference Include="DotNetAnalyzers.DocumentationAnalyzers" Version="1.0.0-beta.59" />
    <GlobalPackageReference Include="Microsoft.CodeAnalysis.ResxSourceGenerator" Version="3.11.0-beta1.24527.2" />
    <!-- The condition works around https://github.com/dotnet/sdk/issues/44951 -->
    <GlobalPackageReference Include="Nerdbank.GitVersioning" Version="3.7.112" Condition="!('$(TF_BUILD)'=='true' and '$(dotnetformat)'=='true')" />
    <GlobalPackageReference Include="PolySharp" Version="1.15.0" />
    <GlobalPackageReference Include="StyleCop.Analyzers.Unstable" Version="1.2.0.556" />
  </ItemGroup>
</Project><|MERGE_RESOLUTION|>--- conflicted
+++ resolved
@@ -9,7 +9,6 @@
     <PolyTypeVersion>0.23.1</PolyTypeVersion>
   </PropertyGroup>
   <ItemGroup>
-<<<<<<< HEAD
     <PackageVersion Include="BenchmarkDotNet" Version="0.14.0" />
     <PackageVersion Include="BenchmarkDotNet.Diagnostics.Windows" Version="0.14.0" />
     <PackageVersion Include="DiffPlex" Version="1.7.2" />
@@ -19,7 +18,6 @@
     <PackageVersion Include="Microsoft.CodeAnalysis.CSharp.Workspaces" Version="$(RoslynVersion)" />
     <PackageVersion Include="Microsoft.CodeAnalysis.PublicApiAnalyzers" Version="3.3.4" />
     <PackageVersion Include="Microsoft.NET.StringTools" Version="17.12.6" />
-    <PackageVersion Include="Microsoft.NET.Test.Sdk" Version="17.12.0" />
     <PackageVersion Include="Microsoft.VisualStudio.Threading.Analyzers" Version="17.12.19" />
     <PackageVersion Include="Microsoft.VisualStudio.Validation" Version="17.8.8" />
     <PackageVersion Include="Nerdbank.Streams" Version="2.11.79" />
@@ -29,8 +27,6 @@
     <PackageVersion Include="System.Formats.Asn1" Version="8.0.1" />
     <PackageVersion Include="System.IO.Pipelines" Version="9.0.0" />
     <PackageVersion Include="Xunit.Combinatorial" Version="1.6.24" />
-    <PackageVersion Include="xunit.runner.visualstudio" Version="2.8.2" />
-    <PackageVersion Include="xunit" Version="2.9.2" />
     <PackageVersion Include="Xunit.SkippableFact" Version="1.5.23" />
   </ItemGroup>
   <ItemGroup Condition="'$(TargetFrameworkIdentifier)'!='.NETCoreApp'">
@@ -45,22 +41,18 @@
     <PackageVersion Update="System.Collections.Immutable" Version="8.0.0" />
     <PackageVersion Update="Microsoft.CodeAnalysis.CSharp" Version="$(RoslynVersionForAnalyzers)" />
     <PackageVersion Update="Microsoft.CodeAnalysis.CSharp.Workspaces" Version="$(RoslynVersionForAnalyzers)" />
-=======
-    <!-- Put repo-specific PackageVersion items in this group. -->
   </ItemGroup>
   <ItemGroup Label="Library.Template">
     <PackageVersion Include="Microsoft.NET.Test.Sdk" Version="17.12.0" />
     <PackageVersion Include="xunit.runner.visualstudio" Version="3.0.0" />
     <PackageVersion Include="xunit.v3" Version="1.0.0" />
->>>>>>> 94eba4a3
   </ItemGroup>
   <ItemGroup>
-    <!-- Put repo-specific GlobalPackageReference items in this group. -->
+    <GlobalPackageReference Include="Microsoft.CodeAnalysis.ResxSourceGenerator" Version="3.11.0-beta1.24527.2" />
   </ItemGroup>
   <ItemGroup Label="Library.Template">
     <GlobalPackageReference Include="CSharpIsNullAnalyzer" Version="0.1.593" />
     <GlobalPackageReference Include="DotNetAnalyzers.DocumentationAnalyzers" Version="1.0.0-beta.59" />
-    <GlobalPackageReference Include="Microsoft.CodeAnalysis.ResxSourceGenerator" Version="3.11.0-beta1.24527.2" />
     <!-- The condition works around https://github.com/dotnet/sdk/issues/44951 -->
     <GlobalPackageReference Include="Nerdbank.GitVersioning" Version="3.7.112" Condition="!('$(TF_BUILD)'=='true' and '$(dotnetformat)'=='true')" />
     <GlobalPackageReference Include="PolySharp" Version="1.15.0" />
