--- conflicted
+++ resolved
@@ -1,18 +1,10 @@
 {
-<<<<<<< HEAD
 	"sdk": {
-		"version": "9.0.301",
+		"version": "9.0.302",
 		"rollForward": "patch",
 		"allowPrerelease": false
 	},
 	"msbuild-sdks": {
 		"Microsoft.Build.Traversal": "4.1.82"
 	}
-=======
-  "sdk": {
-    "version": "9.0.302",
-    "rollForward": "patch",
-    "allowPrerelease": false
-  }
->>>>>>> 11467d81
 }