--- conflicted
+++ resolved
@@ -1,18 +1,10 @@
 {
-<<<<<<< HEAD
 	"sdk": {
-		"version": "9.0.304",
+		"version": "9.0.305",
 		"rollForward": "patch",
 		"allowPrerelease": false
 	},
 	"msbuild-sdks": {
 		"Microsoft.Build.Traversal": "4.1.82"
 	}
-=======
-  "sdk": {
-    "version": "9.0.305",
-    "rollForward": "patch",
-    "allowPrerelease": false
-  }
->>>>>>> d71cf667
 }