{
<<<<<<< HEAD
	"sdk": {
		"version": "10.0.100",
		"rollForward": "patch",
		"allowPrerelease": false
	},
	"msbuild-sdks": {
		"Microsoft.Build.Traversal": "4.1.82"
	}
=======
  "sdk": {
    "version": "10.0.100",
    "rollForward": "patch",
    "allowPrerelease": false
  },
  "test": {
    "runner": "Microsoft.Testing.Platform"
  }
>>>>>>> f761f0f7
}<|MERGE_RESOLUTION|>--- conflicted
+++ resolved
@@ -1,21 +1,10 @@
 {
-<<<<<<< HEAD
 	"sdk": {
 		"version": "10.0.100",
 		"rollForward": "patch",
 		"allowPrerelease": false
 	},
-	"msbuild-sdks": {
-		"Microsoft.Build.Traversal": "4.1.82"
+	"test": {
+		"runner": "Microsoft.Testing.Platform"
 	}
-=======
-  "sdk": {
-    "version": "10.0.100",
-    "rollForward": "patch",
-    "allowPrerelease": false
-  },
-  "test": {
-    "runner": "Microsoft.Testing.Platform"
-  }
->>>>>>> f761f0f7
 }